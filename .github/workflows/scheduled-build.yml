--- conflicted
+++ resolved
@@ -24,14 +24,10 @@
       - name: Zip
         run: zip data data.json
       - name: Set Date
-<<<<<<< HEAD
-        run: echo "CURRENT_DATETIME=$(date +'%Y-%m-%d')" >> $GITHUB_ENV
-=======
         env:
           TZ: "Asia/Tokyo"
         run: >
           echo "CURRENT_DATETIME=$(date +'%Y-%m-%d')" >> $GITHUB_ENV
->>>>>>> 8b9eab46
       - name: Release
         uses: ncipollo/release-action@v1
         with:
